--- conflicted
+++ resolved
@@ -1,14 +1,7 @@
 extern crate photon_rs;
-<<<<<<< HEAD
-use photon_rs::native::{open_image, save_image};
-use photon_rs::multiple::{blend};
-use photon_rs::transform::{resize, SamplingFilter};
-use time::{PreciseTime};
-=======
 use photon_rs::base64_to_image;
 use photon_rs::helpers;
 use photon_rs::native::{open_image, save_image};
->>>>>>> 2db86e03
 
 fn main() {
         // Start time
@@ -25,29 +18,6 @@
 
     let output_img_path = "output.jpg";
 
-<<<<<<< HEAD
-    save_image(img, output_img_path);
-    // Output time taken.
-    let end = PreciseTime::now();
-    println!("Took {:?} seconds to process image.", start.to(end));
-    
-
-    // Write file to filesystem.
-    // save_image(img, output_img_path);    
-	
-	// TEST
-	
-	// let mut og_img_mut = open_image("examples/input_images/nine_yards.JPG");
-	// img = resize(&mut img, og_img_mut.get_width(), og_img_mut.get_height(), SamplingFilter::Nearest);
-	
-	// blend(&mut og_img_mut, &img, "overlay");
-	
-	//save_image(og_img_mut, output_img_path);
-	
-
-    println!("Saved image: {}. Please check this directory for the image.", output_img_path);
-}
-=======
     let output_img_path = "raw_image.jpg";
 
     // Write file to filesystem.
@@ -57,5 +27,4 @@
         "Saved image: {}. Please check this directory for the image.",
         output_img_path
     );
-}
->>>>>>> 2db86e03
+}